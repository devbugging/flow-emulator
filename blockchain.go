--- conflicted
+++ resolved
@@ -662,14 +662,7 @@
 	for _, event := range events {
 		// update lastCreatedAccount if this is an AccountCreated event
 		if event.Type == flow.EventAccountCreated {
-<<<<<<< HEAD
 			acctCreatedEvent := flow.AccountCreatedEvent(event)
-=======
-			accountAddress, err := DecodeAccountCreatedEvent(event)
-			if err != nil {
-				panic("failed to decode AccountCreated event")
-			}
->>>>>>> 135a0f9d
 
 			b.lastCreatedAddress = accountAddress
 		}
