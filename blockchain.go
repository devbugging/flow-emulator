// Package emulator provides an emulated version of the Flow blockchain that can be used
// for development purposes.
//
// This package can be used as a library or as a standalone application.
//
// When used as a library, this package provides tools to write programmatic tests for
// Flow applications.
//
// When used as a standalone application, this package implements the Flow Access API
// and is fully-compatible with Flow gRPC client libraries.
package emulator

import (
	"errors"
	"fmt"
	"math"
	"sync"
	"time"

	"github.com/onflow/atree"
	"github.com/onflow/cadence"
	"github.com/onflow/cadence/runtime"
	"github.com/onflow/cadence/runtime/common"
	"github.com/onflow/cadence/runtime/interpreter"
	sdk "github.com/onflow/flow-go-sdk"
	sdkcrypto "github.com/onflow/flow-go-sdk/crypto"
	"github.com/onflow/flow-go-sdk/templates"
	"github.com/onflow/flow-go/access"
	"github.com/onflow/flow-go/crypto"
	"github.com/onflow/flow-go/crypto/hash"
	"github.com/onflow/flow-go/engine/execution/state/delta"
	"github.com/onflow/flow-go/fvm"
	fvmcrypto "github.com/onflow/flow-go/fvm/crypto"
	fvmerrors "github.com/onflow/flow-go/fvm/errors"
	"github.com/onflow/flow-go/fvm/meter"
	"github.com/onflow/flow-go/fvm/programs"
	"github.com/onflow/flow-go/fvm/state"
	flowgo "github.com/onflow/flow-go/model/flow"
	"github.com/opentracing/opentracing-go"
	"github.com/rs/zerolog"

	"github.com/onflow/flow-emulator/convert"
	sdkconvert "github.com/onflow/flow-emulator/convert/sdk"
	"github.com/onflow/flow-emulator/storage"
	"github.com/onflow/flow-emulator/storage/memstore"
	"github.com/onflow/flow-emulator/types"
)

// Blockchain emulates the functionality of the Flow blockchain.
type Blockchain struct {
	// committed chain state: blocks, transactions, registers, events
	storage storage.Store

	// mutex protecting pending block
	mu sync.RWMutex

	// pending block containing block info, register state, pending transactions
	pendingBlock *pendingBlock

	// used to execute transactions and scripts
	vm    *fvm.VirtualMachine
	vmCtx fvm.Context

	transactionValidator *access.TransactionValidator

	serviceKey ServiceKey
}

type ServiceKey struct {
	Index          int
	Address        sdk.Address
	SequenceNumber uint64
	PrivateKey     sdkcrypto.PrivateKey
	PublicKey      sdkcrypto.PublicKey
	HashAlgo       sdkcrypto.HashAlgorithm
	SigAlgo        sdkcrypto.SignatureAlgorithm
	Weight         int
}

func (s ServiceKey) Signer() (sdkcrypto.Signer, error) {
	return sdkcrypto.NewInMemorySigner(s.PrivateKey, s.HashAlgo)
}

func (s ServiceKey) AccountKey() *sdk.AccountKey {

	var publicKey sdkcrypto.PublicKey
	if s.PublicKey != nil {
		publicKey = s.PublicKey
	}

	if s.PrivateKey != nil {
		publicKey = s.PrivateKey.PublicKey()
	}

	return &sdk.AccountKey{
		Index:          s.Index,
		PublicKey:      publicKey,
		SigAlgo:        s.SigAlgo,
		HashAlgo:       s.HashAlgo,
		Weight:         s.Weight,
		SequenceNumber: s.SequenceNumber,
	}
}

const defaultServiceKeyPrivateKeySeed = "elephant ears space cowboy octopus rodeo potato cannon pineapple"
const DefaultServiceKeySigAlgo = sdkcrypto.ECDSA_P256
const DefaultServiceKeyHashAlgo = sdkcrypto.SHA3_256

func DefaultServiceKey() ServiceKey {
	return GenerateDefaultServiceKey(DefaultServiceKeySigAlgo, DefaultServiceKeyHashAlgo)
}

func GenerateDefaultServiceKey(
	sigAlgo sdkcrypto.SignatureAlgorithm,
	hashAlgo sdkcrypto.HashAlgorithm,
) ServiceKey {
	privateKey, err := sdkcrypto.GeneratePrivateKey(
		sigAlgo,
		[]byte(defaultServiceKeyPrivateKeySeed),
	)
	if err != nil {
		panic(fmt.Sprintf("Failed to generate default service key: %s", err.Error()))
	}

	return ServiceKey{
		PrivateKey: privateKey,
		SigAlgo:    sigAlgo,
		HashAlgo:   hashAlgo,
	}
}

// config is a set of configuration options for an emulated blockchain.
type config struct {
	ServiceKey                ServiceKey
	Store                     storage.Store
	SimpleAddresses           bool
	GenesisTokenSupply        cadence.UFix64
	TransactionMaxGasLimit    uint64
	ScriptGasLimit            uint64
	TransactionExpiry         uint
	StorageLimitEnabled       bool
	TransactionFeesEnabled    bool
	MinimumStorageReservation cadence.UFix64
	StorageMBPerFLOW          cadence.UFix64
	Logger                    zerolog.Logger
}

func (conf config) GetStore() storage.Store {
	// if no store is specified, use a memstore
	// NOTE: we don't initialize this in defaultConfig because otherwise the same
	// memstore is shared between Blockchain instances
	if conf.Store == nil {
		return memstore.New()
	}

	return conf.Store
}

func (conf config) GetChainID() flowgo.ChainID {
	if conf.SimpleAddresses {
		return flowgo.MonotonicEmulator
	}

	return flowgo.Emulator
}

func (conf config) GetServiceKey() ServiceKey {
	// set up service key
	serviceKey := conf.ServiceKey
	serviceKey.Address = sdk.Address(conf.GetChainID().Chain().ServiceAddress())
	serviceKey.Weight = sdk.AccountKeyWeightThreshold

	return serviceKey
}

const defaultGenesisTokenSupply = "1000000000.0"
const defaultScriptGasLimit = 100000
const defaultTransactionMaxGasLimit = flowgo.DefaultMaxTransactionGasLimit

// defaultConfig is the default configuration for an emulated blockchain.
var defaultConfig = func() config {
	genesisTokenSupply, err := cadence.NewUFix64(defaultGenesisTokenSupply)
	if err != nil {
		panic(fmt.Sprintf("Failed to parse default genesis token supply: %s", err.Error()))
	}

	return config{
		ServiceKey:                DefaultServiceKey(),
		Store:                     nil,
		SimpleAddresses:           false,
		GenesisTokenSupply:        genesisTokenSupply,
		ScriptGasLimit:            defaultScriptGasLimit,
		TransactionMaxGasLimit:    defaultTransactionMaxGasLimit,
		MinimumStorageReservation: fvm.DefaultMinimumStorageReservation,
		StorageMBPerFLOW:          fvm.DefaultStorageMBPerFLOW,
		TransactionExpiry:         0, // TODO: replace with sensible default
		StorageLimitEnabled:       true,
		Logger:                    zerolog.Nop(),
	}
}()

// Option is a function applying a change to the emulator config.
type Option func(*config)

//WithLogger sets the logger
func WithLogger(
	logger zerolog.Logger,
) Option {
	return func(c *config) {
		c.Logger = logger
	}
}

// WithServicePublicKey sets the service key from a public key.
func WithServicePublicKey(
	servicePublicKey sdkcrypto.PublicKey,
	sigAlgo sdkcrypto.SignatureAlgorithm,
	hashAlgo sdkcrypto.HashAlgorithm,
) Option {
	return func(c *config) {
		c.ServiceKey = ServiceKey{
			PublicKey: servicePublicKey,
			SigAlgo:   sigAlgo,
			HashAlgo:  hashAlgo,
		}
	}
}

// WithServicePrivateKey sets the service key from private key.
func WithServicePrivateKey(
	privateKey sdkcrypto.PrivateKey,
	sigAlgo sdkcrypto.SignatureAlgorithm,
	hashAlgo sdkcrypto.HashAlgorithm,
) Option {
	return func(c *config) {
		c.ServiceKey = ServiceKey{
			PrivateKey: privateKey,
			PublicKey:  privateKey.PublicKey(),
			HashAlgo:   hashAlgo,
			SigAlgo:    sigAlgo,
		}
	}
}

// WithStore sets the persistent storage provider.
func WithStore(store storage.Store) Option {
	return func(c *config) {
		c.Store = store
	}
}

// WithSimpleAddresses enables simple addresses, which are sequential starting with 0x01.
func WithSimpleAddresses() Option {
	return func(c *config) {
		c.SimpleAddresses = true
	}
}

// WithGenesisTokenSupply sets the genesis token supply.
func WithGenesisTokenSupply(supply cadence.UFix64) Option {
	return func(c *config) {
		c.GenesisTokenSupply = supply
	}
}

// WithTransactionMaxGasLimit sets the maximum gas limit for transactions.
//
// Individual transactions will still be bounded by the limit they declare.
// This function sets the maximum limit that any transaction can declare.
//
// This limit does not affect script executions. Use WithScriptGasLimit
// to set the gas limit for script executions.
func WithTransactionMaxGasLimit(maxLimit uint64) Option {
	return func(c *config) {
		c.TransactionMaxGasLimit = maxLimit
	}
}

// WithScriptGasLimit sets the gas limit for scripts.
//
// This limit does not affect transactions, which declare their own limit.
// Use WithTransactionMaxGasLimit to set the maximum gas limit for transactions.
func WithScriptGasLimit(limit uint64) Option {
	return func(c *config) {
		c.ScriptGasLimit = limit
	}
}

// WithTransactionExpiry sets the transaction expiry measured in blocks.
//
// If set to zero, transaction expiry is disabled and the reference block ID field
// is not required.
func WithTransactionExpiry(expiry uint) Option {
	return func(c *config) {
		c.TransactionExpiry = expiry
	}
}

// WithStorageLimitEnabled enables/disables limiting account storage used to their storage capacity.
//
// If set to false, accounts can store any amount of data,
// otherwise they can only store as much as their storage capacity.
// The default is true.
func WithStorageLimitEnabled(enabled bool) Option {
	return func(c *config) {
		c.StorageLimitEnabled = enabled
	}
}

// WithMinimumStorageReservation sets the minimum account balance.
//
// The cost of creating new accounts is also set to this value.
// The default is taken from fvm.DefaultMinimumStorageReservation
func WithMinimumStorageReservation(minimumStorageReservation cadence.UFix64) Option {
	return func(c *config) {
		c.MinimumStorageReservation = minimumStorageReservation
	}
}

// WithStorageMBPerFLOW sets the cost of a megabyte of storage in FLOW
//
// the default is taken from fvm.DefaultStorageMBPerFLOW
func WithStorageMBPerFLOW(storageMBPerFLOW cadence.UFix64) Option {
	return func(c *config) {
		c.StorageMBPerFLOW = storageMBPerFLOW
	}
}

// WithTransactionFeesEnabled enables/disables transaction fees.
//
// If set to false transactions don't cost any flow.
// The default is false.
func WithTransactionFeesEnabled(enabled bool) Option {
	return func(c *config) {
		c.TransactionFeesEnabled = enabled
	}
}

// NewBlockchain instantiates a new emulated blockchain with the provided options.
func NewBlockchain(opts ...Option) (*Blockchain, error) {

	// apply options to the default config
	conf := defaultConfig
	for _, opt := range opts {
		opt(&conf)
	}

	b := &Blockchain{
		storage:    conf.GetStore(),
		serviceKey: conf.GetServiceKey(),
	}

	var err error

	blocks := newBlocks(b)

	b.vm, b.vmCtx, err = configureFVM(conf, blocks)
	if err != nil {
		return nil, err
	}

	latestBlock, latestLedgerView, err := configureLedger(conf, b.storage, b.vm, b.vmCtx)
	if err != nil {
		return nil, err
	}

	b.pendingBlock = newPendingBlock(latestBlock, latestLedgerView)
	b.transactionValidator = configureTransactionValidator(conf, blocks)

	return b, nil
}

func configureFVM(conf config, blocks *blocks) (*fvm.VirtualMachine, fvm.Context, error) {
	rt := runtime.NewInterpreterRuntime()

	vm := fvm.NewVirtualMachine(rt)

	ctx := fvm.NewContext(
		conf.Logger,
		fvm.WithChain(conf.GetChainID().Chain()),
		fvm.WithBlocks(blocks),
		fvm.WithRestrictedDeployment(false),
		fvm.WithGasLimit(conf.ScriptGasLimit),
		fvm.WithCadenceLogging(true),
		fvm.WithAccountStorageLimit(conf.StorageLimitEnabled),
		fvm.WithTransactionFeesEnabled(conf.TransactionFeesEnabled),
	)

	return vm, ctx, nil
}

func configureLedger(
	conf config,
	store storage.Store,
	vm *fvm.VirtualMachine,
	ctx fvm.Context,
) (*flowgo.Block, *delta.View, error) {
	latestBlock, err := store.LatestBlock()
	if err != nil {
		if errors.Is(err, storage.ErrNotFound) {
			// storage is empty, bootstrap new ledger state
			return configureNewLedger(conf, store, vm, ctx)
		}

		// internal storage error, fail fast
		return nil, nil, err
	}

	// storage contains data, load state from storage
	return configureExistingLedger(&latestBlock, store)
}

func configureNewLedger(
	conf config,
	store storage.Store,
	vm *fvm.VirtualMachine,
	ctx fvm.Context,
) (*flowgo.Block, *delta.View, error) {
	genesisLedgerView := store.LedgerViewByHeight(0)

	err := bootstrapLedger(
		vm,
		ctx,
		genesisLedgerView,
		conf,
	)
	if err != nil {
		return nil, nil, fmt.Errorf("failed to bootstrap execution state: %w", err)
	}

	// commit the genesis block to storage
	genesis := flowgo.Genesis(conf.GetChainID())

	err = store.CommitBlock(
		*genesis,
		nil,
		nil,
		nil,
		genesisLedgerView.Delta(),
		nil,
	)
	if err != nil {
		return nil, nil, err
	}

	// get empty ledger view
	ledgerView := store.LedgerViewByHeight(0)

	return genesis, ledgerView, nil
}

func configureExistingLedger(
	latestBlock *flowgo.Block,
	store storage.Store,
) (*flowgo.Block, *delta.View, error) {
	latestLedgerView := store.LedgerViewByHeight(latestBlock.Header.Height)

	return latestBlock, latestLedgerView, nil
}

func bootstrapLedger(
	vm *fvm.VirtualMachine,
	ctx fvm.Context,
	ledger state.View,
	conf config,
) error {
	accountKey := conf.GetServiceKey().AccountKey()
	publicKey, _ := crypto.DecodePublicKey(
		accountKey.SigAlgo,
		accountKey.PublicKey.Encode(),
	)

	ctx = fvm.NewContextFromParent(
		ctx,
		fvm.WithAccountStorageLimit(false),
	)

	flowAccountKey := flowgo.AccountPublicKey{
		PublicKey: publicKey,
		SignAlgo:  accountKey.SigAlgo,
		HashAlgo:  accountKey.HashAlgo,
		Weight:    fvm.AccountKeyWeightThreshold,
	}

	bootstrap := configureBootstrapProcedure(conf, flowAccountKey, conf.GenesisTokenSupply)

	err := vm.Run(ctx, bootstrap, ledger, programs.NewEmptyPrograms())
	if err != nil {
		return err
	}

	return nil
}

func configureBootstrapProcedure(conf config, flowAccountKey flowgo.AccountPublicKey, supply cadence.UFix64) *fvm.BootstrapProcedure {
	options := make([]fvm.BootstrapProcedureOption, 0)
	options = append(options,
		fvm.WithInitialTokenSupply(supply),
		fvm.WithRestrictedAccountCreationEnabled(false),
	)
	if conf.StorageLimitEnabled {
		options = append(options,
			fvm.WithAccountCreationFee(conf.MinimumStorageReservation),
			fvm.WithMinimumStorageReservation(conf.MinimumStorageReservation),
			fvm.WithStorageMBPerFLOW(conf.StorageMBPerFLOW),
		)
	}
	if conf.TransactionFeesEnabled {
		// This enables variable transaction fees AND execution effort metering
		// as described in Variable Transaction Fees: Execution Effort FLIP: https://github.com/onflow/flow/pull/753)
		// TODO: In the future this should be an injectable parameter. For now this is hard coded
		// as this is the first iteration of variable execution fees.
		options = append(options,
			fvm.WithTransactionFee(fvm.BootstrapProcedureFeeParameters{
				SurgeFactor:         cadence.UFix64(100_000_000), // 1.0
				InclusionEffortCost: cadence.UFix64(100),         // 1E-6
				ExecutionEffortCost: cadence.UFix64(499_000_000), // 4.99
			}),
			fvm.WithExecutionEffortWeights(map[common.ComputationKind]uint64{
				common.ComputationKindStatement:          1569,
				common.ComputationKindLoop:               1569,
				common.ComputationKindFunctionInvocation: 1569,
				meter.ComputationKindGetValue:            808,
				meter.ComputationKindCreateAccount:       2837670,
				meter.ComputationKindSetValue:            765,
			}),
		)
	}
	return fvm.Bootstrap(
		flowAccountKey,
		options...,
	)
}

func configureTransactionValidator(conf config, blocks *blocks) *access.TransactionValidator {
	return access.NewTransactionValidator(
		blocks,
		conf.GetChainID().Chain(),
		access.TransactionValidationOptions{
			Expiry:                       conf.TransactionExpiry,
			ExpiryBuffer:                 0,
			AllowEmptyReferenceBlockID:   conf.TransactionExpiry == 0,
			AllowUnknownReferenceBlockID: false,
			MaxGasLimit:                  conf.TransactionMaxGasLimit,
			CheckScriptsParse:            true,
			MaxTransactionByteSize:       flowgo.DefaultMaxTransactionByteSize,
			MaxCollectionByteSize:        flowgo.DefaultMaxCollectionByteSize,
		},
	)
}

// ServiceKey returns the service private key for this blockchain.
func (b *Blockchain) ServiceKey() ServiceKey {
	serviceAccount, err := b.getAccount(sdkconvert.SDKAddressToFlow(b.serviceKey.Address))
	if err != nil {
		return b.serviceKey
	}

	if len(serviceAccount.Keys) > 0 {
		b.serviceKey.Index = 0
		b.serviceKey.SequenceNumber = serviceAccount.Keys[0].SeqNumber
		b.serviceKey.Weight = serviceAccount.Keys[0].Weight
	}

	return b.serviceKey
}

// PendingBlockID returns the ID of the pending block.
func (b *Blockchain) PendingBlockID() flowgo.Identifier {
	return b.pendingBlock.ID()
}

// PendingBlockView returns the view of the pending block.
func (b *Blockchain) PendingBlockView() uint64 {
	return b.pendingBlock.view
}

// PendingBlockTimestamp returns the Timestamp of the pending block.
func (b *Blockchain) PendingBlockTimestamp() time.Time {
	return b.pendingBlock.Block().Header.Timestamp
}

// GetLatestBlock gets the latest sealed block.
func (b *Blockchain) GetLatestBlock() (*flowgo.Block, error) {
	block, err := b.storage.LatestBlock()
	if err != nil {
		return nil, &StorageError{err}
	}

	return &block, nil
}

// GetBlockByID gets a block by ID.
func (b *Blockchain) GetBlockByID(id sdk.Identifier) (*flowgo.Block, error) {
	block, err := b.storage.BlockByID(sdkconvert.SDKIdentifierToFlow(id))
	if err != nil {
		if errors.Is(err, storage.ErrNotFound) {
			return nil, &BlockNotFoundByIDError{ID: id}
		}

		return nil, &StorageError{err}
	}

	return block, nil
}

// GetBlockByHeight gets a block by height.
func (b *Blockchain) GetBlockByHeight(height uint64) (*flowgo.Block, error) {
	block, err := b.getBlockByHeight(height)
	if err != nil {
		return nil, err
	}

	return block, nil
}

func (b *Blockchain) getBlockByHeight(height uint64) (*flowgo.Block, error) {
	block, err := b.storage.BlockByHeight(height)
	if err != nil {
		if errors.Is(err, storage.ErrNotFound) {
			return nil, &BlockNotFoundByHeightError{Height: height}
		}
		return nil, err
	}

	return block, nil
}

func (b *Blockchain) GetChain() flowgo.Chain {
	return b.vmCtx.Chain
}

func (b *Blockchain) GetCollection(colID sdk.Identifier) (*sdk.Collection, error) {
	b.mu.RLock()
	defer b.mu.RUnlock()

	col, err := b.storage.CollectionByID(sdkconvert.SDKIdentifierToFlow(colID))
	if err != nil {
		if errors.Is(err, storage.ErrNotFound) {
			return nil, &CollectionNotFoundError{ID: colID}
		}
		return nil, &StorageError{err}
	}

	sdkCol := sdkconvert.FlowLightCollectionToSDK(col)

	return &sdkCol, nil
}

// GetTransaction gets an existing transaction by ID.
//
// The function first looks in the pending block, then the current blockchain state.
func (b *Blockchain) GetTransaction(id sdk.Identifier) (*sdk.Transaction, error) {
	b.mu.RLock()
	defer b.mu.RUnlock()

	txID := sdkconvert.SDKIdentifierToFlow(id)

	pendingTx := b.pendingBlock.GetTransaction(txID)
	if pendingTx != nil {
		pendingSDKTx := sdkconvert.FlowTransactionToSDK(*pendingTx)
		return &pendingSDKTx, nil
	}

	tx, err := b.storage.TransactionByID(txID)
	if err != nil {
		if errors.Is(err, storage.ErrNotFound) {
			return nil, &TransactionNotFoundError{ID: txID}
		}
		return nil, &StorageError{err}
	}

	sdkTx := sdkconvert.FlowTransactionToSDK(tx)
	return &sdkTx, nil
}

func (b *Blockchain) GetTransactionResult(ID sdk.Identifier) (*sdk.TransactionResult, error) {
	b.mu.RLock()
	defer b.mu.RUnlock()

	txID := sdkconvert.SDKIdentifierToFlow(ID)

	if b.pendingBlock.ContainsTransaction(txID) {
		return &sdk.TransactionResult{
			Status: sdk.TransactionStatusPending,
		}, nil
	}

	storedResult, err := b.storage.TransactionResultByID(txID)
	if err != nil {
		if errors.Is(err, storage.ErrNotFound) {
			return &sdk.TransactionResult{
				Status: sdk.TransactionStatusUnknown,
			}, nil
		}
		return nil, &StorageError{err}
	}

	var errResult error

	if storedResult.ErrorCode != 0 {
		errResult = &ExecutionError{
			Code:    storedResult.ErrorCode,
			Message: storedResult.ErrorMessage,
		}
	}

	sdkEvents, err := sdkconvert.FlowEventsToSDK(storedResult.Events)
	if err != nil {
		return nil, err
	}

	result := sdk.TransactionResult{
		Status: sdk.TransactionStatusSealed,
		Error:  errResult,
		Events: sdkEvents,
	}

	return &result, nil
}

// GetAccount returns the account for the given address.
func (b *Blockchain) GetAccount(address sdk.Address) (*sdk.Account, error) {
	b.mu.RLock()
	defer b.mu.RUnlock()

	flowAddress := sdkconvert.SDKAddressToFlow(address)

	account, err := b.getAccount(flowAddress)
	if err != nil {
		return nil, err
	}

	sdkAccount, err := sdkconvert.FlowAccountToSDK(*account)
	if err != nil {
		return nil, err
	}

	return &sdkAccount, nil
}

// getAccount returns the account for the given address.
func (b *Blockchain) getAccount(address flowgo.Address) (*flowgo.Account, error) {
	latestBlock, err := b.GetLatestBlock()
	if err != nil {
		return nil, err
	}

	return b.getAccountAtBlock(address, latestBlock.Header.Height)
}

// GetAccountAtBlock returns the account for the given address at specified block height.
func (b *Blockchain) GetAccountAtBlock(address sdk.Address, blockHeight uint64) (*sdk.Account, error) {
	b.mu.RLock()
	defer b.mu.RUnlock()

	flowAddress := sdkconvert.SDKAddressToFlow(address)

	account, err := b.getAccountAtBlock(flowAddress, blockHeight)
	if err != nil {
		return nil, err
	}

	sdkAccount, err := sdkconvert.FlowAccountToSDK(*account)
	if err != nil {
		return nil, err
	}

	return &sdkAccount, nil
}

// GetAccountAtBlock returns the account for the given address at specified block height.
func (b *Blockchain) getAccountAtBlock(address flowgo.Address, blockHeight uint64) (*flowgo.Account, error) {

	account, err := b.vm.GetAccount(
		b.vmCtx,
		address,
		b.storage.LedgerViewByHeight(blockHeight),
		programs.NewEmptyPrograms(),
	)

	if fvmerrors.IsAccountNotFoundError(err) {
		return nil, &AccountNotFoundError{Address: address}
	}

	return account, nil
}

// GetEventsByHeight returns the events in the block at the given height, optionally filtered by type.
func (b *Blockchain) GetEventsByHeight(blockHeight uint64, eventType string) ([]sdk.Event, error) {
	flowEvents, err := b.storage.EventsByHeight(blockHeight, eventType)
	if err != nil {
		return nil, err
	}

	sdkEvents, err := sdkconvert.FlowEventsToSDK(flowEvents)
	if err != nil {
		return nil, fmt.Errorf("could not convert events: %w", err)
	}

	return sdkEvents, err
}

// AddTransaction validates a transaction and adds it to the current pending block.
func (b *Blockchain) AddTransaction(tx sdk.Transaction) error {
	b.mu.Lock()
	defer b.mu.Unlock()

	return b.addTransaction(tx)
}

// AddTransaction validates a transaction and adds it to the current pending block.
func (b *Blockchain) addTransaction(sdkTx sdk.Transaction) error {

	tx := sdkconvert.SDKTransactionToFlow(sdkTx)

	// If index > 0, pending block has begun execution (cannot add more transactions)
	if b.pendingBlock.ExecutionStarted() {
		return &PendingBlockMidExecutionError{BlockID: b.pendingBlock.ID()}
	}

	if b.pendingBlock.ContainsTransaction(tx.ID()) {
		return &DuplicateTransactionError{TxID: tx.ID()}
	}

	_, err := b.storage.TransactionByID(tx.ID())
	if err == nil {
		// Found the transaction, this is a duplicate
		return &DuplicateTransactionError{TxID: tx.ID()}
	} else if !errors.Is(err, storage.ErrNotFound) {
		// Error in the storage provider
		return fmt.Errorf("failed to check storage for transaction %w", err)
	}

	err = b.transactionValidator.Validate(tx)
	if err != nil {
		return convertAccessError(err)
	}

	// add transaction to pending block
	b.pendingBlock.AddTransaction(*tx)

	return nil
}

// ExecuteBlock executes the remaining transactions in pending block.
func (b *Blockchain) ExecuteBlock() ([]*types.TransactionResult, error) {
	b.mu.Lock()
	defer b.mu.Unlock()

	return b.executeBlock()
}

func (b *Blockchain) executeBlock() ([]*types.TransactionResult, error) {
	results := make([]*types.TransactionResult, 0)

	// empty blocks do not require execution, treat as a no-op
	if b.pendingBlock.Empty() {
		return results, nil
	}

	header := b.pendingBlock.Block().Header
	blockContext := fvm.NewContextFromParent(
		b.vmCtx,
		fvm.WithBlockHeader(header),
	)

	// cannot execute a block that has already executed
	if b.pendingBlock.ExecutionComplete() {
		return results, &PendingBlockTransactionsExhaustedError{
			BlockID: b.pendingBlock.ID(),
		}
	}

	// continue executing transactions until execution is complete
	for !b.pendingBlock.ExecutionComplete() {
		result, err := b.executeNextTransaction(blockContext)
		if err != nil {
			return results, err
		}

		results = append(results, result)
	}

	return results, nil
}

// ExecuteNextTransaction executes the next indexed transaction in pending block.
func (b *Blockchain) ExecuteNextTransaction() (*types.TransactionResult, error) {
	b.mu.Lock()
	defer b.mu.Unlock()

	header := b.pendingBlock.Block().Header
	blockContext := fvm.NewContextFromParent(
		b.vmCtx,
		fvm.WithBlockHeader(header),
	)

	return b.executeNextTransaction(blockContext)
}

// executeNextTransaction is a helper function for ExecuteBlock and ExecuteNextTransaction that
// executes the next transaction in the pending block.
func (b *Blockchain) executeNextTransaction(ctx fvm.Context) (*types.TransactionResult, error) {
	// check if there are remaining txs to be executed
	if b.pendingBlock.ExecutionComplete() {
		return nil, &PendingBlockTransactionsExhaustedError{
			BlockID: b.pendingBlock.ID(),
		}
	}

	// use the computer to execute the next transaction
	tp, err := b.pendingBlock.ExecuteNextTransaction(
		func(
			ledgerView state.View,
			txIndex uint32,
			txBody *flowgo.TransactionBody,
		) (*fvm.TransactionProcedure, error) {
			tx := fvm.Transaction(txBody, txIndex)

			err := b.vm.Run(ctx, tx, ledgerView, programs.NewEmptyPrograms())
			if err != nil {
				return nil, err
			}
			return tx, nil
		},
	)
	if err != nil {
		// fail fast if fatal error occurs
		return nil, err
	}

	tr, err := convert.VMTransactionResultToEmulator(tp)
	if err != nil {
		// fail fast if fatal error occurs
		return nil, err
	}

	// if transaction error exist try to further debug what was the problem
	if tr.Error != nil {
		tr.Debug = b.debugSignatureError(tr.Error, tp.Transaction)
	}

	return tr, nil
}

// CommitBlock seals the current pending block and saves it to storage.
//
// This function clears the pending transaction pool and resets the pending block.
func (b *Blockchain) CommitBlock() (*flowgo.Block, error) {
	b.mu.Lock()
	defer b.mu.Unlock()

	block, err := b.commitBlock()
	if err != nil {
		return nil, err
	}

	return block, nil
}

func (b *Blockchain) commitBlock() (*flowgo.Block, error) {
	// pending block cannot be committed before execution starts (unless empty)
	if !b.pendingBlock.ExecutionStarted() && !b.pendingBlock.Empty() {
		return nil, &PendingBlockCommitBeforeExecutionError{BlockID: b.pendingBlock.ID()}
	}

	// pending block cannot be committed before execution completes
	if b.pendingBlock.ExecutionStarted() && !b.pendingBlock.ExecutionComplete() {
		return nil, &PendingBlockMidExecutionError{BlockID: b.pendingBlock.ID()}
	}

	block := b.pendingBlock.Block()
	collections := b.pendingBlock.Collections()
	transactions := b.pendingBlock.Transactions()
	transactionResults, err := convertToSealedResults(b.pendingBlock.TransactionResults())
	if err != nil {
		return nil, err
	}
	ledgerDelta := b.pendingBlock.LedgerDelta()
	events := b.pendingBlock.Events()

	// commit the pending block to storage
	err = b.storage.CommitBlock(*block, collections, transactions, transactionResults, ledgerDelta, events)
	if err != nil {
		return nil, err
	}

	ledgerView := b.storage.LedgerViewByHeight(block.Header.Height)

	// reset pending block using current block and ledger state
	b.pendingBlock = newPendingBlock(block, ledgerView)

	return block, nil
}

func (b *Blockchain) GetAccountStorage(address sdk.Address) (*AccountStorage, error) {
	program := programs.NewEmptyPrograms()
	env := &emulatorEnv{
		view:    b.pendingBlock.ledgerView,
		program: program,
	}

	ctx := runtime.Context{
		Interface:         env,
		Location:          nil,
		PredeclaredValues: nil,
	}

	store, inter, err := b.vm.Runtime.Storage(ctx)
	if err != nil {
		return nil, err
	}

	account, err := b.vm.GetAccount(b.vmCtx, flowgo.BytesToAddress(address.Bytes()), b.pendingBlock.ledgerView, nil)

	return NewAccountStorage(address, account, store, inter)
}

// ExecuteAndCommitBlock is a utility that combines ExecuteBlock with CommitBlock.
func (b *Blockchain) ExecuteAndCommitBlock() (*flowgo.Block, []*types.TransactionResult, error) {
	b.mu.Lock()
	defer b.mu.Unlock()

	return b.executeAndCommitBlock()
}

// ExecuteAndCommitBlock is a utility that combines ExecuteBlock with CommitBlock.
func (b *Blockchain) executeAndCommitBlock() (*flowgo.Block, []*types.TransactionResult, error) {

	results, err := b.executeBlock()
	if err != nil {
		return nil, nil, err
	}

	block, err := b.commitBlock()
	if err != nil {
		return nil, results, err
	}

	return block, results, nil
}

// ResetPendingBlock clears the transactions in pending block.
func (b *Blockchain) ResetPendingBlock() error {
	b.mu.Lock()
	defer b.mu.Unlock()

	latestBlock, err := b.storage.LatestBlock()
	if err != nil {
		return &StorageError{err}
	}

	latestLedgerView := b.storage.LedgerViewByHeight(latestBlock.Header.Height)

	// reset pending block using latest committed block and ledger state
	b.pendingBlock = newPendingBlock(&latestBlock, latestLedgerView)

	return nil
}

// ExecuteScript executes a read-only script against the world state and returns the result.
func (b *Blockchain) ExecuteScript(script []byte, arguments [][]byte) (*types.ScriptResult, error) {
	b.mu.RLock()
	defer b.mu.RUnlock()

	latestBlock, err := b.GetLatestBlock()
	if err != nil {
		return nil, err
	}

	return b.ExecuteScriptAtBlock(script, arguments, latestBlock.Header.Height)
}

func (b *Blockchain) ExecuteScriptAtBlock(script []byte, arguments [][]byte, blockHeight uint64) (*types.ScriptResult, error) {
	b.mu.RLock()
	defer b.mu.RUnlock()

	requestedBlock, err := b.getBlockByHeight(blockHeight)
	if err != nil {
		return nil, err
	}

	requestedLedgerView := b.storage.LedgerViewByHeight(requestedBlock.Header.Height)

	header := requestedBlock.Header

	blockContext := fvm.NewContextFromParent(
		b.vmCtx,
		fvm.WithBlockHeader(header),
	)

	scriptProc := fvm.Script(script).WithArguments(arguments...)

	err = b.vm.Run(blockContext, scriptProc, requestedLedgerView, programs.NewEmptyPrograms())
	if err != nil {
		return nil, err
	}

	hasher := hash.NewSHA3_256()
	scriptID := sdk.HashToID(hasher.ComputeHash(script))

	events, err := sdkconvert.FlowEventsToSDK(scriptProc.Events)
	if err != nil {
		return nil, err
	}

	var scriptError error = nil
	var convertedValue cadence.Value = nil

	if scriptProc.Err == nil {
		convertedValue = scriptProc.Value
	} else {
		scriptError = convert.VMErrorToEmulator(scriptProc.Err)
	}

	return &types.ScriptResult{
		ScriptID: scriptID,
		Value:    convertedValue,
		Error:    scriptError,
		Logs:     scriptProc.Logs,
		Events:   events,
	}, nil
}

// CreateAccount submits a transaction to create a new account with the given
// account keys and contracts. The transaction is paid by the service account.
func (b *Blockchain) CreateAccount(publicKeys []*sdk.AccountKey, contracts []templates.Contract) (sdk.Address, error) {
	b.mu.Lock()
	defer b.mu.Unlock()

	serviceKey := b.ServiceKey()
	serviceAddress := serviceKey.Address

	latestBlock, err := b.GetLatestBlock()
	if err != nil {
		return sdk.Address{}, err
	}

	tx, err := templates.CreateAccount(publicKeys, contracts, serviceAddress)
	if err != nil {
		return sdk.Address{}, err
	}

	tx.SetGasLimit(flowgo.DefaultMaxTransactionGasLimit).
		SetReferenceBlockID(sdk.Identifier(latestBlock.ID())).
		SetProposalKey(serviceAddress, serviceKey.Index, serviceKey.SequenceNumber).
		SetPayer(serviceAddress)

<<<<<<< HEAD
	signer, err := b.ServiceKey().Signer()
=======
	signer, err := serviceKey.Signer()
>>>>>>> 945d217a
	if err != nil {
		return sdk.Address{}, err
	}

	err = tx.SignEnvelope(serviceAddress, serviceKey.Index, signer)
	if err != nil {
		return sdk.Address{}, err
	}

	err = b.addTransaction(*tx)
	if err != nil {
		return sdk.Address{}, err
	}

	_, results, err := b.executeAndCommitBlock()
	if err != nil {
		return sdk.Address{}, err
	}

	lastResult := results[len(results)-1]

	_, err = b.commitBlock()
	if err != nil {
		return sdk.Address{}, err
	}

	if !lastResult.Succeeded() {
		return sdk.Address{}, lastResult.Error
	}

	var address sdk.Address

	for _, event := range lastResult.Events {
		if event.Type == sdk.EventAccountCreated {
			address = sdk.Address(event.Value.Fields[0].(cadence.Address))
			break
		}
	}

	if address == (sdk.Address{}) {
		return sdk.Address{}, fmt.Errorf("failed to find AccountCreated event")
	}

	return address, nil
}

func convertToSealedResults(
	results map[flowgo.Identifier]IndexedTransactionResult,
) (map[flowgo.Identifier]*types.StorableTransactionResult, error) {

	output := make(map[flowgo.Identifier]*types.StorableTransactionResult)

	for id, result := range results {
		temp, err := convert.ToStorableResult(result.Transaction)
		if err != nil {
			return nil, err
		}
		output[id] = &temp
	}

	return output, nil
}

// debugSignatureError tries to unwrap error to the root and test for invalid hashing algorithms
func (b *Blockchain) debugSignatureError(err error, tx *flowgo.TransactionBody) *types.TransactionResultDebug {
	var sigErr *fvmerrors.InvalidProposalSignatureError
	if !errors.As(err, &sigErr) {
		return nil
	}

	switch errors.Unwrap(sigErr).(type) {
	case *fvmerrors.InvalidEnvelopeSignatureError:
		for _, sig := range tx.EnvelopeSignatures {
			debug := b.testAlternativeHashAlgo(sig, tx.EnvelopeMessage())
			if debug != nil {
				return debug
			}
		}
	case *fvmerrors.InvalidPayloadSignatureError:
		for _, sig := range tx.PayloadSignatures {
			debug := b.testAlternativeHashAlgo(sig, tx.PayloadMessage())
			if debug != nil {
				return debug
			}
		}
	}

	return types.NewTransactionInvalidSignature(tx)
}

// testAlternativeHashAlgo tries to verify the signature with alternative hashing algorithm and if
// the signature is verified returns more verbose error
func (b *Blockchain) testAlternativeHashAlgo(sig flowgo.TransactionSignature, msg []byte) *types.TransactionResultDebug {
	acc, err := b.getAccount(sig.Address)
	if err != nil {
		return nil
	}

	key := acc.Keys[sig.KeyIndex]

	for _, algo := range []hash.HashingAlgorithm{sdkcrypto.SHA2_256, sdkcrypto.SHA3_256} {
		if key.HashAlgo == algo {
			continue // skip valid hash algo
		}

		h, _ := fvmcrypto.NewPrefixedHashing(algo, flowgo.TransactionTagString)
		valid, _ := key.PublicKey.Verify(sig.Signature, msg, h)
		if valid {
			return types.NewTransactionInvalidHashAlgo(key, acc.Address, algo)
		}
	}

	return nil
}

var _ runtime.Interface = &emulatorEnv{}

// emulatorEnv implements runtime.Interface solely for the purpose of extracting state from a delta
type emulatorEnv struct {
	view    state.View
	program *programs.Programs
}

func (a *emulatorEnv) ResourceOwnerChanged(interpreter *interpreter.Interpreter, resource *interpreter.CompositeValue, oldOwner common.Address, newOwner common.Address) {
	panic("implement me")
}

func (a *emulatorEnv) MeterMemory(usage common.MemoryUsage) error {
	return nil
}

func (a *emulatorEnv) MeterComputation(operationType common.ComputationKind, intensity uint) error {
	return nil
}

func (a *emulatorEnv) ValidatePublicKey(key *runtime.PublicKey) error {
	panic("implement me")
}

func (a *emulatorEnv) RecordTrace(operation string, location common.Location, duration time.Duration, logs []opentracing.LogRecord) {
	panic("implement me")
}

func (a *emulatorEnv) BLSVerifyPOP(pk *runtime.PublicKey, s []byte) (bool, error) {
	panic("implement me")
}

func (a *emulatorEnv) BLSAggregateSignatures(sigs [][]byte) ([]byte, error) {
	panic("implement me")
}

func (a *emulatorEnv) BLSAggregatePublicKeys(keys []*runtime.PublicKey) (*runtime.PublicKey, error) {
	panic("implement me")
}

func (a *emulatorEnv) ResolveLocation(identifiers []runtime.Identifier, location runtime.Location) ([]runtime.ResolvedLocation, error) {
	addressLocation, isAddress := location.(common.AddressLocation)
	if !isAddress {
		return []runtime.ResolvedLocation{
			{
				Location:    location,
				Identifiers: identifiers,
			},
		}, nil
	}

	resolvedLocations := make([]runtime.ResolvedLocation, len(identifiers))
	for i := range resolvedLocations {
		identifier := identifiers[i]
		resolvedLocations[i] = runtime.ResolvedLocation{
			Location: common.AddressLocation{
				Address: addressLocation.Address,
				Name:    identifier.Identifier,
			},
			Identifiers: []runtime.Identifier{identifier},
		}
	}

	return resolvedLocations, nil
}

func (a *emulatorEnv) GetCode(_ runtime.Location) ([]byte, error) {
	panic("implement GetCode")
}

func (a *emulatorEnv) GetProgram(location runtime.Location) (*interpreter.Program, error) {
	p, _, _ := a.program.Get(location)
	return p, nil
}

func (a *emulatorEnv) SetProgram(location runtime.Location, program *interpreter.Program) error {
	a.program.Set(location, program, nil)
	return nil
}

func (a *emulatorEnv) GetValue(owner, key []byte) (value []byte, err error) {
	return a.view.Get(string(owner), "", string(key))
}

func (a *emulatorEnv) SetValue(_, _, _ []byte) (err error) {
	panic("implement SetValue")
}

func (a *emulatorEnv) CreateAccount(_ runtime.Address) (address runtime.Address, err error) {
	panic("implement CreateAccount")
}

func (a *emulatorEnv) AddEncodedAccountKey(_ runtime.Address, _ []byte) error {
	panic("implement AddEncodedAccountKey")
}

func (a *emulatorEnv) RevokeEncodedAccountKey(_ runtime.Address, _ int) (publicKey []byte, err error) {
	panic("implement RevokeEncodedAccountKey")
}

func (a *emulatorEnv) AddAccountKey(_ runtime.Address, _ *runtime.PublicKey, _ runtime.HashAlgorithm, _ int) (*runtime.AccountKey, error) {
	panic("implement AddAccountKey")
}

func (a *emulatorEnv) GetAccountKey(_ runtime.Address, _ int) (*runtime.AccountKey, error) {
	panic("implement GetAccountKey")
}

func (a *emulatorEnv) RevokeAccountKey(_ runtime.Address, _ int) (*runtime.AccountKey, error) {
	panic("implement RevokeAccountKey")
}

func (a *emulatorEnv) UpdateAccountContractCode(_ runtime.Address, _ string, _ []byte) (err error) {
	panic("implement UpdateAccountContractCode")
}

func (a *emulatorEnv) GetAccountContractCode(address runtime.Address, name string) (code []byte, err error) {
	addr := string(flowgo.BytesToAddress(address.Bytes()).Bytes())
	v, _ := a.view.Get(addr, addr, state.ContractKey(name))
	return v, nil
}

func (a *emulatorEnv) RemoveAccountContractCode(_ runtime.Address, _ string) (err error) {
	panic("implement RemoveAccountContractCode")
}

func (a *emulatorEnv) GetSigningAccounts() ([]runtime.Address, error) {
	panic("implement GetSigningAccounts")
}

func (a *emulatorEnv) ProgramLog(_ string) error {
	panic("implement ProgramLog")
}

func (a *emulatorEnv) EmitEvent(_ cadence.Event) error {
	panic("implement EmitEvent")
}

func (a *emulatorEnv) ValueExists(_, _ []byte) (exists bool, err error) {
	panic("implement ValueExists")
}

func (a *emulatorEnv) GenerateUUID() (uint64, error) {
	panic("implement GenerateUUID")
}

func (a *emulatorEnv) GetComputationLimit() uint64 {
	return math.MaxUint64
}

func (a *emulatorEnv) SetComputationUsed(_ uint64) error {
	return nil
}

func (a *emulatorEnv) DecodeArgument(_ []byte, _ cadence.Type) (cadence.Value, error) {
	panic("implement DecodeArgument")
}

func (a *emulatorEnv) GetCurrentBlockHeight() (uint64, error) {
	panic("implement GetCurrentBlockHeight")
}

func (a *emulatorEnv) GetBlockAtHeight(_ uint64) (block runtime.Block, exists bool, err error) {
	panic("implement GetBlockAtHeight")
}

func (a *emulatorEnv) UnsafeRandom() (uint64, error) {
	panic("implement UnsafeRandom")
}

func (a *emulatorEnv) VerifySignature(_ []byte, _ string, _ []byte, _ []byte, _ runtime.SignatureAlgorithm, _ runtime.HashAlgorithm) (bool, error) {
	panic("implement VerifySignature")
}

func (a *emulatorEnv) Hash(_ []byte, _ string, _ runtime.HashAlgorithm) ([]byte, error) {
	panic("implement Hash")
}

func (a *emulatorEnv) GetAccountBalance(_ common.Address) (value uint64, err error) {
	panic("implement GetAccountBalance")
}

func (a *emulatorEnv) GetAccountAvailableBalance(_ common.Address) (value uint64, err error) {
	panic("implement GetAccountAvailableBalance")
}

func (a *emulatorEnv) GetStorageUsed(_ runtime.Address) (value uint64, err error) {
	panic("implement GetStorageUsed")
}

func (a *emulatorEnv) GetStorageCapacity(_ runtime.Address) (value uint64, err error) {
	panic("implement GetStorageCapacity")
}

func (a *emulatorEnv) ImplementationDebugLog(_ string) error {
	panic("implement ImplementationDebugLog")
}

func (a *emulatorEnv) AllocateStorageIndex(owner []byte) (atree.StorageIndex, error) {
	panic("implement AllocateStorageIndex")
}

func (e *emulatorEnv) GetAccountContractNames(address runtime.Address) ([]string, error) {
	panic("implement GetAccountContractNames")
}<|MERGE_RESOLUTION|>--- conflicted
+++ resolved
@@ -1147,11 +1147,7 @@
 		SetProposalKey(serviceAddress, serviceKey.Index, serviceKey.SequenceNumber).
 		SetPayer(serviceAddress)
 
-<<<<<<< HEAD
-	signer, err := b.ServiceKey().Signer()
-=======
 	signer, err := serviceKey.Signer()
->>>>>>> 945d217a
 	if err != nil {
 		return sdk.Address{}, err
 	}
