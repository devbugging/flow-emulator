--- conflicted
+++ resolved
@@ -61,7 +61,7 @@
 	if dbUrl != InMemory {
 		urlInfo, err := os.Stat(url)
 		if err == nil && urlInfo.IsDir() {
-			dbUrl = filepath.Join(urlInfo.Name(), "emulator.sqlite")
+			dbUrl = filepath.Join(url, "emulator.sqlite")
 			if err != nil {
 				return nil, err
 			}
@@ -241,57 +241,6 @@
 	return fileInfo.IsDir()
 }
 
-<<<<<<< HEAD
-=======
-func initDb(db *sql.DB) error {
-	tx, err := db.BeginTx(context.Background(), &sql.TxOptions{})
-	if err != nil {
-		return err
-	}
-	_, err = tx.Exec(createTablesSql)
-	if err != nil {
-		return err
-	}
-	return tx.Commit()
-}
-
-// New returns a new in-memory Store implementation.
-func New(url string) (store *Store, err error) {
-
-	dbUrl := url
-	if dbUrl != ":memory:" {
-		urlInfo, err := os.Stat(url)
-		if err == nil && urlInfo.IsDir() {
-			dbUrl = filepath.Join(url, "emulator.sqlite")
-			if err != nil {
-				return nil, err
-			}
-		}
-	}
-
-	db, err := sql.Open("sqlite", dbUrl)
-	if err != nil {
-		return nil, err
-	}
-
-	err = initDb(db)
-	if err != nil {
-		return nil, err
-	}
-
-	store = &Store{
-		db:  db,
-		url: url,
-	}
-
-	store.DataSetter = store
-	store.DataGetter = store
-	store.KeyGenerator = &storage.DefaultKeyGenerator{}
-
-	return store, nil
-}
-
->>>>>>> 0c97bf1d
 func (s *Store) GetBytes(ctx context.Context, store string, key []byte) ([]byte, error) {
 	return s.GetBytesAtVersion(ctx, store, key, 0)
 }
