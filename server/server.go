--- conflicted
+++ resolved
@@ -162,10 +162,7 @@
 		storage:  store,
 		liveness: livenessTicker,
 		grpc:     grpcServer,
-<<<<<<< HEAD
-=======
 		http:     nil,
->>>>>>> b1600f3f
 		wallet:   nil,
 	}
 
