--- conflicted
+++ resolved
@@ -88,11 +88,7 @@
 	// only collect metrics if not test
 	if flag.Lookup("test.v") == nil {
 		var err error
-<<<<<<< HEAD
-		restCollector, err = metrics.NewRestCollector(routes.URLToRoute, metricsProm.Config{Prefix: "access_rest_api"}.Registry)
-=======
 		restCollector, err = metrics.NewRestCollector(routes.URLToRoute, prometheus.DefaultRegisterer)
->>>>>>> bfc2fcc2
 		if err != nil {
 			return nil, err
 		}
