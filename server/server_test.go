package server

import (
	"context"
	"fmt"
	"sync"
	"testing"

	"github.com/hashicorp/go-multierror"
	"github.com/sirupsen/logrus"
	"github.com/stretchr/testify/require"
)

func TestExecuteScript(t *testing.T) {
<<<<<<< HEAD

=======
>>>>>>> c62f2fc2
	server := NewEmulatorServer(logrus.New(), &Config{})
	require.NotNil(t, server)

	const code = `
      pub fun main(): String {
	      return "Hello"
      }
    `
	result, err := server.backend.ExecuteScriptAtLatestBlock(context.Background(), []byte(code), nil)
	require.NoError(t, err)

	require.JSONEq(t, `{"type":"String","value":"Hello"}`, string(result))

}

func TestGetStorage(t *testing.T) {
	server := NewEmulatorServer(logrus.New(), &Config{})
	require.NotNil(t, server)
	address := server.blockchain.ServiceKey().Address

	var result *multierror.Error
	errchan := make(chan error, 10)
	wg := sync.WaitGroup{}

	for i := 0; i < 10; i++ {
		wg.Add(1)
		go func() {
			_, err := server.backend.GetAccountStorage(address)
			errchan <- err
			wg.Done()
		}()
	}

<<<<<<< HEAD
=======
	wg.Wait()
	close(errchan)

	for err := range errchan {
		result = multierror.Append(result, err)
	}

	require.NoError(t, result.ErrorOrNil())
}

func TestExecuteScriptImportingContracts(t *testing.T) {
>>>>>>> c62f2fc2
	conf := &Config{
		WithContracts: true,
	}

	server := NewEmulatorServer(logrus.New(), conf)
	require.NotNil(t, server)
	serviceAccount := server.blockchain.ServiceKey().Address.Hex()

	code := fmt.Sprintf(
		`
	      import ExampleNFT, NFTStorefront from 0x%s

          pub fun main() {
		      let collection <- ExampleNFT.createEmptyCollection()
		      destroy collection

		      NFTStorefront
		  }
        `,
		serviceAccount,
	)

	_, err := server.backend.ExecuteScriptAtLatestBlock(context.Background(), []byte(code), nil)
	require.NoError(t, err)

}

func TestCustomChainID(t *testing.T) {

	conf := &Config{
		WithContracts: true,
		ChainID:       "flow-mainnet",
	}

	server := NewEmulatorServer(logrus.New(), conf)

	serviceAccount := server.blockchain.ServiceKey().Address.Hex()

	require.Equal(t, serviceAccount, "e467b9dd11fa00df")
}<|MERGE_RESOLUTION|>--- conflicted
+++ resolved
@@ -12,10 +12,6 @@
 )
 
 func TestExecuteScript(t *testing.T) {
-<<<<<<< HEAD
-
-=======
->>>>>>> c62f2fc2
 	server := NewEmulatorServer(logrus.New(), &Config{})
 	require.NotNil(t, server)
 
@@ -49,8 +45,6 @@
 		}()
 	}
 
-<<<<<<< HEAD
-=======
 	wg.Wait()
 	close(errchan)
 
@@ -62,7 +56,6 @@
 }
 
 func TestExecuteScriptImportingContracts(t *testing.T) {
->>>>>>> c62f2fc2
 	conf := &Config{
 		WithContracts: true,
 	}
